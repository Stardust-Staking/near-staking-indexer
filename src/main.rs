--- conflicted
+++ resolved
@@ -39,14 +39,7 @@
 
     tracing::log::info!(target: PROJECT_ID, "Starting Postgres Provider");
 
-<<<<<<< HEAD
     let db = PostgresDB::new(10000).await;
-=======
-    let db = ClickDB::new(10000);
-    db.verify_connection()
-        .await
-        .expect("Failed to connect to Clickhouse");
->>>>>>> 3611dd81
 
     let client = reqwest::Client::new();
     let chain_id = ChainId::try_from(std::env::var("CHAIN_ID").expect("CHAIN_ID is not set"))
@@ -77,17 +70,9 @@
     match command {
         "actions" => {
             let mut actions_data = ActionsData::new();
-<<<<<<< HEAD
-            actions_data.fetch_last_block_heights(&db).await;
-            let min_block_height = actions_data.min_restart_block();
-            tracing::log::info!(target: PROJECT_ID, "Min block height: {}", min_block_height);
-
-            let start_block_height = first_block_height.max(min_block_height + 1);
-=======
             let db_last_block_height = actions_data.last_block_height(&db).await;
             let last_block_height = backfill_block_height.unwrap_or(db_last_block_height);
             let start_block_height = first_block_height.max(last_block_height + 1);
->>>>>>> 3611dd81
             let (sender, receiver) = mpsc::channel(100);
             let config = fetcher::FetcherConfig {
                 num_threads,
@@ -104,12 +89,8 @@
         }
         "transactions" => {
             let mut transactions_data = TransactionsData::new();
-<<<<<<< HEAD
-            let last_block_height = transactions_data.last_block_height(&db).await;
-=======
             let db_last_block_height = transactions_data.last_block_height(&db).await;
             let last_block_height = backfill_block_height.unwrap_or(db_last_block_height);
->>>>>>> 3611dd81
             let is_cache_ready = transactions_data.is_cache_ready(last_block_height);
             tracing::log::info!(target: PROJECT_ID, "Last block height: {}. Cache is ready: {}", last_block_height, is_cache_ready);
 
@@ -150,24 +131,16 @@
     last_block_height: u64,
 ) {
     while let Some(block) = stream.recv().await {
-<<<<<<< HEAD
-        tracing::log::info!(target: PROJECT_ID, "Processing block: {}", block.block.header.height);
-        actions_data.process_block(&db, block).await.unwrap();
-    }
-    tracing::log::info!(target: PROJECT_ID, "Committing the last batch");
-    actions_data.commit(&db).await.unwrap();
-=======
         let block_height = block.block.header.height;
         tracing::log::info!(target: PROJECT_ID, "Processing block: {}", block_height);
         actions_data
-            .process_block(&mut db, block, last_block_height)
+            .process_block(&db, block, last_block_height)
             .await
             .unwrap();
     }
     tracing::log::info!(target: PROJECT_ID, "Committing the last batch");
-    actions_data.commit(&mut db).await.unwrap();
+    actions_data.commit(&db).await.unwrap();
     actions_data.flush().await.unwrap();
->>>>>>> 3611dd81
 }
 
 async fn listen_blocks_for_transactions(
@@ -176,7 +149,6 @@
     mut transactions_data: TransactionsData,
     last_block_height: u64,
 ) {
-<<<<<<< HEAD
     transactions_data.set_watch_list(
         db
           .get_watch_list()
@@ -189,26 +161,17 @@
 
     let db = Arc::new(Mutex::new(db));
 
-=======
     let mut prev_block_hash = None;
->>>>>>> 3611dd81
     while let Some(block) = stream.recv().await {
         let db = Arc::clone(&db);
         let block_height = block.block.header.height;
         tracing::log::info!(target: PROJECT_ID, "Processing block: {}", block_height);
-<<<<<<< HEAD
-        transactions_data
-            .process_block(db, block, last_block_height)
-            .await
-            .unwrap();
-=======
         prev_block_hash = Some(
             transactions_data
-                .process_block(&db, block, last_block_height, prev_block_hash)
+                .process_block(db, block, last_block_height, prev_block_hash)
                 .await
                 .unwrap(),
         );
->>>>>>> 3611dd81
     }
     tracing::log::info!(target: PROJECT_ID, "Committing the last batch");
     transactions_data.commit(db).await.unwrap();
