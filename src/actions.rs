--- conflicted
+++ resolved
@@ -4,11 +4,7 @@
 use std::env;
 
 use base64::prelude::BASE64_STANDARD;
-<<<<<<< HEAD
-=======
-use clickhouse::Row;
 use fastnear_primitives::near_indexer_primitives::types::AccountId;
->>>>>>> 3611dd81
 use fastnear_primitives::near_primitives::hash::CryptoHash;
 
 use fastnear_primitives::near_primitives::types::BlockHeight;
@@ -165,7 +161,7 @@
 pub struct ActionsData {
     pub commit_every_block: bool,
     pub rows: Rows,
-    pub commit_handlers: Vec<tokio::task::JoinHandle<Result<(), clickhouse::error::Error>>>,
+    pub commit_handlers: Vec<tokio::task::JoinHandle<Result<(), Error>>>,
 }
 
 impl ActionsData {
@@ -180,104 +176,30 @@
         }
     }
 
-<<<<<<< HEAD
-    pub(crate) fn min_restart_block(&self) -> BlockHeight {
-        let min_guaranteed_block = std::cmp::max(
-            self.last_action_block_height / SAVE_STEP * SAVE_STEP,
-            self.last_event_block_height / SAVE_STEP * SAVE_STEP,
-        )
-        .max(self.last_data_block_height / SAVE_STEP * SAVE_STEP);
-        let min_optimistic_block = std::cmp::min(
-            self.last_action_block_height,
-            self.last_event_block_height
-                .min(self.last_data_block_height),
-        );
-        min_guaranteed_block.max(min_optimistic_block)
-    }
-
-    pub async fn fetch_last_block_heights(&mut self, db: &PostgresDB) {
-        self.last_action_block_height = db.max("block_height", "actions").await.unwrap_or(0);
-        self.last_event_block_height = db.max("block_height", "events").await.unwrap_or(0);
-        self.last_data_block_height = db.max("block_height", "data").await.unwrap_or(0);
-        tracing::log::info!(target: POSTGRES_TARGET, "Last block heights: actions={}, events={}, data={}", self.last_action_block_height, self.last_event_block_height, self.last_data_block_height);
-    }
-
-    pub fn merge(&mut self, rows: Rows, block_height: BlockHeight) {
-        if block_height > self.last_action_block_height {
-            self.last_action_block_height = block_height;
-            self.rows.actions.extend(rows.actions);
-        }
-        if block_height > self.last_event_block_height {
-            self.last_event_block_height = block_height;
-            self.rows.events.extend(rows.events);
-=======
     pub async fn maybe_commit(
         &mut self,
-        db: &ClickDB,
+        db: &PostgresDB,
         block_height: BlockHeight,
     ) -> anyhow::Result<()> {
         let is_round_block = block_height % SAVE_STEP == 0;
         if is_round_block {
             tracing::log::info!(
-                target: CLICKHOUSE_TARGET,
+                target: POSTGRES_TARGET,
                 "#{}: Having {} actions, {} events, {} data",
                 block_height,
                 self.rows.actions.len(),
                 self.rows.events.len(),
                 self.rows.data.len()
             );
->>>>>>> 3611dd81
         }
         if self.rows.actions.len() >= db.min_batch || is_round_block || self.commit_every_block {
             self.commit(db).await?;
         }
 
-<<<<<<< HEAD
-    pub async fn commit(&mut self, db: &PostgresDB) -> Result<(), Error> {
-        self.commit_actions(db).await?;
-        self.commit_events(db).await?;
-        self.commit_data(db).await?;
         Ok(())
     }
 
-    pub async fn commit_actions(
-        &mut self,
-        db: &PostgresDB,
-    ) -> Result<(), Error> {
-        if !self.rows.actions.is_empty() {
-            db.insert_rows_with_retry(
-                &self.rows.actions.clone().into_iter().map(|r| r.into()).collect(),
-                "actions"
-            ).await?;
-            self.rows.actions.clear();
-        }
-        Ok(())
-    }
-
-    pub async fn commit_events(&mut self, db: &PostgresDB) -> Result<(), Error> {
-        if !self.rows.events.is_empty() {
-            db.insert_rows_with_retry(
-                &self.rows.events.clone().into_iter().map(|r| r.into()).collect(),
-                "events"
-            ).await?;
-            self.rows.events.clear();
-        }
-        Ok(())
-    }
-
-    pub async fn commit_data(&mut self, db: &PostgresDB) -> Result<(), Error> {
-        if !self.rows.data.is_empty() {
-            db.insert_rows_with_retry(
-                &self.rows.data.clone().into_iter().map(|r| r.into()).collect(),
-                "data"
-            ).await?;
-            self.rows.data.clear();
-        }
-=======
-        Ok(())
-    }
-
-    pub async fn commit(&mut self, db: &ClickDB) -> anyhow::Result<()> {
+    pub async fn commit(&mut self, db: &PostgresDB) -> anyhow::Result<()> {
         let mut rows = Rows::default();
         std::mem::swap(&mut rows, &mut self.rows);
         while self.commit_handlers.len() >= MAX_COMMIT_HANDLERS {
@@ -295,17 +217,16 @@
                 insert_rows_with_retry(&db.client, &rows.data, "data").await?;
             }
             tracing::log::info!(
-                target: CLICKHOUSE_TARGET,
+                target: POSTGRES_TARGET,
                 "Committed {} actions, {} events, {} data",
                 rows.actions.len(),
                 rows.events.len(),
                 rows.data.len()
             );
-            Ok::<(), clickhouse::error::Error>(())
+            Ok::<(), Error>(())
         });
         self.commit_handlers.push(handler);
 
->>>>>>> 3611dd81
         Ok(())
     }
 
@@ -332,7 +253,7 @@
         Ok(())
     }
 
-    pub async fn last_block_height(&mut self, db: &ClickDB) -> BlockHeight {
+    pub async fn last_block_height(&mut self, db: &PostgresDB) -> BlockHeight {
         db.max("block_height", "actions").await.unwrap_or(0)
     }
 
